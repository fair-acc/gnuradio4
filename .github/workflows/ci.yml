name: main CI

on:
  push:
    branches: [ main ]
  pull_request:

jobs:
  buildAndPublishDocker:
    name: "Update the docker container if it is modified"
    runs-on: "ubuntu-latest"
    outputs:
      container: ${{ steps.docker-label.outputs.label }}

    permissions:
      contents: read
      packages: write

    steps:
      - uses: actions/checkout@v4
        if: github.event_name == 'push'
        with:
          fetch-depth: 0

      - name: Check if dockerfile was modified
        id: changes
        uses: dorny/paths-filter@v3
        with:
          filters: |
             docker:
               - 'docker/Dockerfile'

      - name: Set up Docker Label
        id: docker-label
        run: |
          if [ ${{ steps.changes.outputs.docker == 'true' && github.event_name != 'push' }} = "true" ]; then
            echo "label=ghcr.io/fair-acc/gr4-build-container:${GITHUB_HEAD_REF/\//-}" >> "$GITHUB_OUTPUT"
          else
            echo "label=ghcr.io/fair-acc/gr4-build-container:latest" >> "$GITHUB_OUTPUT"
          fi

      - name: Set up Docker Buildx
        if: steps.changes.outputs.docker == 'true'
        uses: docker/setup-buildx-action@v3

      - uses: docker/login-action@v3
        if: steps.changes.outputs.docker == 'true'
        with:
          registry: ghcr.io
          username: ${{ github.actor }}
          password: ${{ secrets.GITHUB_TOKEN }}

      - uses: docker/build-push-action@v5
        if: steps.changes.outputs.docker == 'true'
        with:
          context: "{{defaultContext}}:docker"
          push: true
          tags: ${{ steps.docker-label.outputs.label }}

  build:
    name: "${{ matrix.compiler.cc }} | ${{ matrix.cmake-build-type }}"
    needs: buildAndPublishDocker
    runs-on: "ubuntu-latest"
    concurrency:
      # Cancel running builds inside work (PR) branches, build all revisions for the main branch
      group: ${{ github.workflow }}-${{ github.head_ref || github.run_id }}-${{ matrix.compiler.cc }}-${{ matrix.cmake-build-type }}
      cancel-in-progress: true
    container:
      image: "${{ needs.buildAndPublishDocker.outputs.container }}"
    env:
      CCACHE_DIR: /home/runner/work/ccache
    strategy:
      fail-fast: false
      matrix:
        compiler:
          - cc: gcc-14
            cxx: g++-14
            cmake_flags: "-DADDRESS_SANITIZER=ON"
          - cc: gcc-13
            cxx: g++-13
            cmake_flags: "-DADDRESS_SANITIZER=OFF"
          - cc: clang-18
            cxx: clang++-18
            cmake_flags: "-DCMAKE_LINKER=/usr/bin/clang-18"
          - cmake_wrapper: emcmake
            cc: emcc
            cmake_flags: "-DENABLE_COVERAGE=OFF -DCMAKE_CROSSCOMPILING_EMULATOR=${SYSTEM_NODE}"
        cmake-build-type: [ Release, Debug ]

    steps:
      - uses: actions/checkout@v4
        with:
          fetch-depth: 0

      - name: Cache ccache
        uses: actions/cache@v4
        with:
          path: /home/runner/work/ccache
          key: ${{ runner.os }}-ccache-${{ matrix.compiler.cc }}-${{ matrix.cmake-build-type }}-${{ hashFiles('CMakeLists.txt') }}
          restore-keys: |
            ${{ runner.os }}-ccache-

      - name: Configure ccache
        run: |
          ccache --max-size=12G
          ccache --show-stats

      - name: Cache fetchContent
        uses: actions/cache@v4
        env:
          cache-name: cache-fetchContent-cache
        with:
          path: ${{runner.workspace}}/build/_deps
          key: ${{ runner.os }}-${{ matrix.compiler }}-${{ matrix.cmake-build-type }}-${{ hashFiles('CMakeLists.txt') }}

      - name: Configure
        if: matrix.compiler.cmake_wrapper == null
        shell: bash
        env:
          CC: "${{ matrix.compiler.cc }}"
          CXX: "${{ matrix.compiler.cxx }}"
          CMAKE_EXPORT_COMPILE_COMMANDS: "ON"
        run: |
          cmake -S . -B ../build -DCMAKE_COLOR_DIAGNOSTICS=ON -DDISABLE_EXTERNAL_DEPS_WARNINGS=ON -DCMAKE_BUILD_TYPE=${{ matrix.cmake-build-type }} -DCMAKE_C_COMPILER_LAUNCHER=ccache -DCMAKE_CXX_COMPILER_LAUNCHER=ccache -DENABLE_COVERAGE=$([ "${{ matrix.compiler.cc }}" = "gcc-14" ] && [ "${{ matrix.cmake-build-type }}" = "Debug" ] && echo ON || echo OFF)

      - name: Configure CMake Emscripten
        if: matrix.compiler.cmake_wrapper == 'emcmake'
        shell: bash
        run: |
          export SYSTEM_NODE=`which node` # use system node instead of old version distributed with emsdk
          $EMSDK_HOME/emsdk activate $EMSDK_VERSION
          source $EMSDK_HOME/emsdk_env.sh
          # ccache + emscripten can work, but you may need to pass:
          # -DCMAKE_C_COMPILER_LAUNCHER=ccache -DCMAKE_CXX_COMPILER_LAUNCHER=ccache
          # If you see issues, you can remove these from Emscripten config:
          ${{ matrix.compiler.cmake_wrapper }} cmake -S . -B ../build \
            -DCMAKE_COLOR_DIAGNOSTICS=ON \
            -DDISABLE_EXTERNAL_DEPS_WARNINGS=ON \
<<<<<<< HEAD
=======
            -DCMAKE_C_COMPILER_LAUNCHER=ccache \
            -DCMAKE_CXX_COMPILER_LAUNCHER=ccache \
>>>>>>> 58f936cc
            -DCMAKE_BUILD_TYPE=${{ matrix.cmake-build-type }} \
            ${{ matrix.compiler.cmake_flags }}

      - name: Build
        shell: bash
        run: |
          test -f $EMSDK_HOME/emsdk_env.sh && source $EMSDK_HOME/emsdk_env.sh
          cmake --build ../build

      - name: execute tests
        if: matrix.compiler.cc != 'gcc-14' || matrix.cmake-build-type != 'Debug'
        env:
          DISABLE_SENSITIVE_TESTS: 1 # disables tests which are sensitive to execution speed and will not run with instrumented code
        working-directory: ${{runner.workspace}}/build
        shell: bash
        run: ctest --output-on-failure

      - name: execute tests with coverage
        if: matrix.compiler.cc == 'gcc-14' && matrix.cmake-build-type == 'Debug'
        env:
          DISABLE_SENSITIVE_TESTS: 1 # disables tests which are sensitive to execution speed and will not run with instrumented code
        working-directory: ${{runner.workspace}}/build
        shell: bash
        run: cmake --build . --target coverage

      - name: execute native main binary
        if: matrix.compiler.cmake_wrapper == null
        working-directory: ${{runner.workspace}}/build
        shell: bash
        run: ./core/src/main

      - name: execute wasm main binary with nodejs
        if: matrix.compiler.cmake_wrapper != null
        working-directory: ${{runner.workspace}}/build
        shell: bash
        run: node --experimental-wasm-threads ./core/src/main.js

      - name: Run sonar-scanner
        if: matrix.compiler.cc == 'gcc-14' && matrix.cmake-build-type == 'Debug'
        shell: bash
        env:
          SONAR_HOST_URL: https://sonarcloud.io
          GITHUB_TOKEN: ${{ secrets.GITHUB_TOKEN }}
          SONAR_TOKEN: ${{ secrets.SONAR_TOKEN }}
        run: sonar-scanner

      - name: Show final ccache stats
        run: ccache --show-stats<|MERGE_RESOLUTION|>--- conflicted
+++ resolved
@@ -136,11 +136,8 @@
           ${{ matrix.compiler.cmake_wrapper }} cmake -S . -B ../build \
             -DCMAKE_COLOR_DIAGNOSTICS=ON \
             -DDISABLE_EXTERNAL_DEPS_WARNINGS=ON \
-<<<<<<< HEAD
-=======
             -DCMAKE_C_COMPILER_LAUNCHER=ccache \
             -DCMAKE_CXX_COMPILER_LAUNCHER=ccache \
->>>>>>> 58f936cc
             -DCMAKE_BUILD_TYPE=${{ matrix.cmake-build-type }} \
             ${{ matrix.compiler.cmake_flags }}
 
