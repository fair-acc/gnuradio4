#ifndef GNURADIO_WAIT_STRATEGY_HPP
#define GNURADIO_WAIT_STRATEGY_HPP

#include <condition_variable>
#include <atomic>
#include <chrono>
#include <concepts>
#include <cstdint>
#include <memory>
#include <mutex>
#include <thread>
#include <vector>

<<<<<<< HEAD
#ifndef GNURADIO_SEQUENCE_HPP
#include <sequence.hpp> // localinclude
#endif
=======
#include <sequence.hpp> // localinclude
>>>>>>> 803850ab

namespace gr {
// clang-format off
/**
 * Wait for the given sequence to be available.  It is possible for this method to return a value less than the sequence number supplied depending on the implementation of the WaitStrategy.
 * A common use for this is to signal a timeout.Any EventProcessor that is using a WaitStrategy to get notifications about message becoming available should remember to handle this case.
 * The BatchEventProcessor<T> explicitly handles this case and will signal a timeout if required.
 *
 * \param sequence sequence to be waited on.
 * \param cursor Ring buffer cursor on which to wait.
 * \param dependentSequence on which to wait.
 * \param barrier barrier the IEventProcessor is waiting on.
 * \returns the sequence that is available which may be greater than the requested sequence.
 */
template<typename T>
inline constexpr bool isWaitStrategy = requires(T /*const*/ t, const std::int64_t sequence, const Sequence &cursor, std::vector<std::shared_ptr<Sequence>> &dependentSequences) {
    { t.waitFor(sequence, cursor, dependentSequences) } -> std::same_as<std::int64_t>;
};
static_assert(!isWaitStrategy<int>);

/**
 * signal those waiting that the cursor has advanced.
 */
template<typename T>
inline constexpr bool hasSignalAllWhenBlocking = requires(T /*const*/ t) {
    { t.signalAllWhenBlocking() } -> std::same_as<void>;
};
static_assert(!hasSignalAllWhenBlocking<int>);

template<typename T>
concept WaitStrategy = isWaitStrategy<T>;



/**
 * Blocking strategy that uses a lock and condition variable for IEventProcessor's waiting on a barrier.
 * This strategy should be used when performance and low-latency are not as important as CPU resource.
 */
class BlockingWaitStrategy {
    std::recursive_mutex        _gate;
    std::condition_variable_any _conditionVariable;

public:
    std::int64_t waitFor(const std::int64_t sequence, const Sequence &cursor, const std::vector<std::shared_ptr<Sequence>> &dependentSequences) {
        if (cursor.value() < sequence) {
            std::unique_lock uniqueLock(_gate);

            while (cursor.value() < sequence) {
                // optional: barrier check alert
                _conditionVariable.wait(uniqueLock);
            }
        }

        std::int64_t availableSequence;
        while ((availableSequence = detail::getMinimumSequence(dependentSequences)) < sequence) {
            // optional: barrier check alert
        }

        return availableSequence;
    }

    void signalAllWhenBlocking() {
        std::unique_lock uniqueLock(_gate);
        _conditionVariable.notify_all();
    }
};
static_assert(WaitStrategy<BlockingWaitStrategy>);

/**
 * Busy Spin strategy that uses a busy spin loop for IEventProcessor's waiting on a barrier.
 * This strategy will use CPU resource to avoid syscalls which can introduce latency jitter.
 * It is best used when threads can be bound to specific CPU cores.
 */
struct BusySpinWaitStrategy {
    std::int64_t waitFor(const std::int64_t sequence, const Sequence & /*cursor*/, const std::vector<std::shared_ptr<Sequence>> &dependentSequences) const {
        std::int64_t availableSequence;
        while ((availableSequence = detail::getMinimumSequence(dependentSequences)) < sequence) {
            // optional: barrier check alert
        }
        return availableSequence;
    }
};
static_assert(WaitStrategy<BusySpinWaitStrategy>);
static_assert(!hasSignalAllWhenBlocking<BusySpinWaitStrategy>);

/**
 * Sleeping strategy that initially spins, then uses a std::this_thread::yield(), and eventually sleep. T
 * his strategy is a good compromise between performance and CPU resource.
 * Latency spikes can occur after quiet periods.
 */
class SleepingWaitStrategy {
    static const std::int32_t _defaultRetries = 200;
    std::int32_t              _retries        = 0;

public:
    explicit SleepingWaitStrategy(std::int32_t retries = _defaultRetries)
        : _retries(retries) {
    }

    std::int64_t waitFor(const std::int64_t sequence, const Sequence & /*cursor*/, const std::vector<std::shared_ptr<Sequence>> &dependentSequences) const {
        auto       counter    = _retries;
        const auto waitMethod = [&counter]() {
            // optional: barrier check alert

            if (counter > 100) {
                --counter;
            } else if (counter > 0) {
                --counter;
                std::this_thread::yield();
            } else {
                std::this_thread::sleep_for(std::chrono::milliseconds(0));
            }
        };

        std::int64_t availableSequence;
        while ((availableSequence = detail::getMinimumSequence(dependentSequences)) < sequence) {
            waitMethod();
        }

        return availableSequence;
    }
};
static_assert(WaitStrategy<SleepingWaitStrategy>);
static_assert(!hasSignalAllWhenBlocking<SleepingWaitStrategy>);

struct TimeoutException : public std::runtime_error {
    TimeoutException() : std::runtime_error("TimeoutException") {}
};

class TimeoutBlockingWaitStrategy {
    using Clock = std::conditional_t<std::chrono::high_resolution_clock::is_steady, std::chrono::high_resolution_clock, std::chrono::steady_clock>;
    Clock::duration             _timeout;
    std::recursive_mutex        _gate;
    std::condition_variable_any _conditionVariable;

public:
    explicit TimeoutBlockingWaitStrategy(Clock::duration timeout)
        : _timeout(timeout) {}

    std::int64_t waitFor(const std::int64_t sequence, const Sequence &cursor, const std::vector<std::shared_ptr<Sequence>> &dependentSequences) {
        auto timeSpan = std::chrono::duration_cast<std::chrono::microseconds>(_timeout);

        if (cursor.value() < sequence) {
            std::unique_lock uniqueLock(_gate);

            while (cursor.value() < sequence) {
                // optional: barrier check alert

                if (_conditionVariable.wait_for(uniqueLock, timeSpan) == std::cv_status::timeout) {
                    throw TimeoutException();
                }
            }
        }

        std::int64_t availableSequence;
        while ((availableSequence = detail::getMinimumSequence(dependentSequences)) < sequence) {
            // optional: barrier check alert
        }

        return availableSequence;
    }

    void signalAllWhenBlocking() {
        std::unique_lock uniqueLock(_gate);
        _conditionVariable.notify_all();
    }
};
static_assert(WaitStrategy<TimeoutBlockingWaitStrategy>);
static_assert(hasSignalAllWhenBlocking<TimeoutBlockingWaitStrategy>);

/**
 * Yielding strategy that uses a Thread.Yield() for IEventProcessors waiting on a barrier after an initially spinning.
 * This strategy is a good compromise between performance and CPU resource without incurring significant latency spikes.
 */
class YieldingWaitStrategy {
    const std::size_t _spinTries = 100;

public:
    std::int64_t waitFor(const std::int64_t sequence, const Sequence & /*cursor*/, const std::vector<std::shared_ptr<Sequence>> &dependentSequences) const {
        auto       counter    = _spinTries;
        const auto waitMethod = [&counter]() {
            // optional: barrier check alert

            if (counter == 0) {
                std::this_thread::yield();
            } else {
                --counter;
            }
        };

        std::int64_t availableSequence;
        while ((availableSequence = detail::getMinimumSequence(dependentSequences)) < sequence) {
            waitMethod();
        }

        return availableSequence;
    }
};
static_assert(WaitStrategy<YieldingWaitStrategy>);
static_assert(!hasSignalAllWhenBlocking<YieldingWaitStrategy>);

struct NoWaitStrategy {
    std::int64_t waitFor(const std::int64_t sequence, const Sequence & /*cursor*/, const std::vector<std::shared_ptr<Sequence>> & /*dependentSequences*/) const {
        // wait for nothing
        return sequence;
    }
};
static_assert(WaitStrategy<NoWaitStrategy>);
static_assert(!hasSignalAllWhenBlocking<NoWaitStrategy>);


/**
 *
 * SpinWait is meant to be used as a tool for waiting in situations where the thread is not allowed to block.
 *
 * In order to get the maximum performance, the implementation first spins for `YIELD_THRESHOLD` times, and then
 * alternates between yielding, spinning and putting the thread to sleep, to allow other threads to be scheduled
 * by the kernel to avoid potential CPU contention.
 *
 * The number of spins, yielding, and sleeping for either '0 ms' or '1 ms' is controlled by the NTTP constants
 * @tparam YIELD_THRESHOLD
 * @tparam SLEEP_0_EVERY_HOW_MANY_TIMES
 * @tparam SLEEP_1_EVERY_HOW_MANY_TIMES
 */
template<std::int32_t YIELD_THRESHOLD = 10, std::int32_t SLEEP_0_EVERY_HOW_MANY_TIMES = 5, std::int32_t SLEEP_1_EVERY_HOW_MANY_TIMES = 20>
class SpinWait {
    using Clock         = std::conditional_t<std::chrono::high_resolution_clock::is_steady, std::chrono::high_resolution_clock, std::chrono::steady_clock>;
    std::int32_t _count = 0;
    static void  spinWaitInternal(std::int32_t iterationCount) noexcept {
        for (auto i = 0; i < iterationCount; i++) {
            yieldProcessor();
        }
    }
#ifndef __EMSCRIPTEN__
    static void yieldProcessor() noexcept { asm volatile("rep\nnop"); }
#else
    static void yieldProcessor() noexcept { std::this_thread::sleep_for(std::chrono::milliseconds(1)); }
#endif

public:
    SpinWait() = default;

    [[nodiscard]] std::int32_t count() const noexcept { return _count; }
    [[nodiscard]] bool         nextSpinWillYield() const noexcept { return _count > YIELD_THRESHOLD; }

    void                       spinOnce() {
        if (nextSpinWillYield()) {
            auto num = _count >= YIELD_THRESHOLD ? _count - 10 : _count;
            if (num % SLEEP_1_EVERY_HOW_MANY_TIMES == SLEEP_1_EVERY_HOW_MANY_TIMES - 1) {
                std::this_thread::sleep_for(std::chrono::milliseconds(1));
            } else {
                if (num % SLEEP_0_EVERY_HOW_MANY_TIMES == SLEEP_0_EVERY_HOW_MANY_TIMES - 1) {
                    std::this_thread::sleep_for(std::chrono::milliseconds(0));
                } else {
                    std::this_thread::yield();
                }
            }
        } else {
            spinWaitInternal(4 << _count);
        }

        if (_count == std::numeric_limits<std::int32_t>::max()) {
            _count = YIELD_THRESHOLD;
        } else {
            ++_count;
        }
    }

    void reset() noexcept { _count = 0; }

    template<typename T>
    requires std::is_nothrow_invocable_r_v<bool, T>
    bool
    spinUntil(const T &condition) const { return spinUntil(condition, -1); }

    template<typename T>
    requires std::is_nothrow_invocable_r_v<bool, T>
    bool
    spinUntil(const T &condition, std::int64_t millisecondsTimeout) const {
        if (millisecondsTimeout < -1) {
            throw std::out_of_range("Timeout value is out of range");
        }

        std::int64_t num = 0;
        if (millisecondsTimeout != 0 && millisecondsTimeout != -1) {
            num = getTickCount();
        }

        SpinWait spinWait;
        while (!condition()) {
            if (millisecondsTimeout == 0) {
                return false;
            }

            spinWait.spinOnce();

            if (millisecondsTimeout != 1 && spinWait.nextSpinWillYield() && millisecondsTimeout <= (getTickCount() - num)) {
                return false;
            }
        }

        return true;
    }

    [[nodiscard]] static std::int64_t getTickCount() { return std::chrono::duration_cast<std::chrono::milliseconds>(Clock::now().time_since_epoch()).count(); }
};

/**
 * Spin strategy that uses a SpinWait for IEventProcessors waiting on a barrier.
 * This strategy is a good compromise between performance and CPU resource.
 * Latency spikes can occur after quiet periods.
 */
struct SpinWaitWaitStrategy {
    std::int64_t waitFor(const std::int64_t sequence, const Sequence & /*cursor*/, const std::vector<std::shared_ptr<Sequence>> &dependentSequence) const {
        std::int64_t availableSequence;

        SpinWait     spinWait;
        while ((availableSequence = detail::getMinimumSequence(dependentSequence)) < sequence) {
            // optional: barrier check alert
            spinWait.spinOnce();
        }

        return availableSequence;
    }
};
static_assert(WaitStrategy<SpinWaitWaitStrategy>);
static_assert(!hasSignalAllWhenBlocking<SpinWaitWaitStrategy>);

struct NO_SPIN_WAIT {};

template<typename SPIN_WAIT = NO_SPIN_WAIT>
class AtomicMutex {
    std::atomic_flag _lock = ATOMIC_FLAG_INIT;
    SPIN_WAIT        _spin_wait;

public:
    AtomicMutex()                    = default;
    AtomicMutex(const AtomicMutex &) = delete;
    AtomicMutex &operator=(const AtomicMutex &) = delete;

    //
    void lock() {
        while (_lock.test_and_set(std::memory_order_acquire)) {
            if constexpr (requires { _spin_wait.spin_once(); }) {
                _spin_wait.spin_once();
            }
        }
        if constexpr (requires { _spin_wait.spin_once(); }) {
            _spin_wait.reset();
        }
    }
    void unlock() { _lock.clear(std::memory_order::release); }
};


// clang-format on
} // namespace gr


#endif // GNURADIO_WAIT_STRATEGY_HPP<|MERGE_RESOLUTION|>--- conflicted
+++ resolved
@@ -11,13 +11,7 @@
 #include <thread>
 #include <vector>
 
-<<<<<<< HEAD
-#ifndef GNURADIO_SEQUENCE_HPP
 #include <sequence.hpp> // localinclude
-#endif
-=======
-#include <sequence.hpp> // localinclude
->>>>>>> 803850ab
 
 namespace gr {
 // clang-format off
