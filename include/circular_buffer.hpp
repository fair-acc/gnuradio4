#ifndef GNURADIO_CIRCULAR_BUFFER_HPP
#define GNURADIO_CIRCULAR_BUFFER_HPP

#if defined(_LIBCPP_VERSION) and _LIBCPP_VERSION < 16000
#include <experimental/memory_resource>

namespace std::pmr {
using memory_resource = std::experimental::pmr::memory_resource;
template<typename T>
using polymorphic_allocator = std::experimental::pmr::polymorphic_allocator<T>;
} // namespace std::pmr
#else
#include <memory_resource>
#endif
#include <algorithm>
#include <bit>
#include <cassert> // to assert if compiled for debugging
#include <functional>
#include <numeric>
#include <ranges>
#include <span>

#include <fmt/format.h>

// header for creating/opening or POSIX shared memory objects
#include <cerrno>
#include <fcntl.h>
#if defined __has_include && not __EMSCRIPTEN__
#if __has_include(<sys/mman.h>) && __has_include(<sys/stat.h>) && __has_include(<unistd.h>)
#include <sys/mman.h>
#include <sys/stat.h>
#include <unistd.h>

namespace gr {
static constexpr bool has_posix_mmap_interface = true;
}

#define HAS_POSIX_MAP_INTERFACE
#else
namespace gr {
static constexpr bool has_posix_mmap_interface = false;
}
#endif
#else // #if defined __has_include -- required for portability
namespace gr {
static constexpr bool has_posix_mmap_interface = false;
}
#endif

<<<<<<< HEAD
#include <sequence.hpp> // localinclude
#include <wait_strategy.hpp> // localinclude
#include <claim_strategy.hpp> // localinclude
=======
#include <claim_strategy.hpp> // localinclude
#include <wait_strategy.hpp> // localinclude
#include <sequence.hpp> // localinclude
>>>>>>> 01e180e8
#include <buffer.hpp> // localinclude

namespace gr {

namespace util {
constexpr std::size_t
round_up(std::size_t num_to_round, std::size_t multiple) noexcept {
    if (multiple == 0) {
        return num_to_round;
    }
    const auto remainder = num_to_round % multiple;
    if (remainder == 0) {
        return num_to_round;
    }
    return num_to_round + multiple - remainder;
}
} // namespace util

// clang-format off
class double_mapped_memory_resource : public std::pmr::memory_resource {
#ifdef HAS_POSIX_MAP_INTERFACE
    [[nodiscard]] void* do_allocate(const std::size_t required_size, std::size_t alignment) override {

        const std::size_t size = 2 * required_size;
        if (size % 2LU != 0LU || size % static_cast<std::size_t>(getpagesize()) != 0LU) {
            throw std::runtime_error(fmt::format("incompatible buffer-byte-size: {} -> {} alignment: {} vs. page size: {}", required_size, size, alignment, getpagesize()));
        }
        const std::size_t size_half = size/2;

        static std::size_t _counter;
        const auto buffer_name = fmt::format("/double_mapped_memory_resource-{}-{}-{}", getpid(), size, _counter++);
        const auto memfd_create = [name = buffer_name.c_str()](unsigned int flags) -> long {
            return syscall(__NR_memfd_create, name, flags);
        };
        int shm_fd = static_cast<int>(memfd_create(0));
        if (shm_fd < 0) {
            throw std::runtime_error(fmt::format("{} - memfd_create error {}: {}",  buffer_name, errno, strerror(errno)));
        }

        if (ftruncate(shm_fd, static_cast<off_t>(size)) == -1) {
            close(shm_fd);
            throw std::runtime_error(fmt::format("{} - ftruncate {}: {}",  buffer_name, errno, strerror(errno)));
        }

        void* first_copy = mmap(0, size, PROT_READ | PROT_WRITE, MAP_SHARED, shm_fd, static_cast<off_t>(0));
        if (first_copy == MAP_FAILED) {
            close(shm_fd);
            throw std::runtime_error(fmt::format("{} - failed munmap for first half {}: {}",  buffer_name, errno, strerror(errno)));
        }

        // unmap the 2nd half
        if (munmap(static_cast<char*>(first_copy) + size_half, size_half) == -1) {
            close(shm_fd);
            throw std::runtime_error(fmt::format("{} - failed munmap for second half {}: {}",  buffer_name, errno, strerror(errno)));
        }

        // map the first half into the now available hole where the
        if (const void* second_copy = mmap(static_cast<char*> (first_copy) + size_half, size_half, PROT_READ | PROT_WRITE, MAP_SHARED, shm_fd, static_cast<off_t> (0)); second_copy == MAP_FAILED) {
            close(shm_fd);
            throw std::runtime_error(fmt::format("{} - failed mmap for second copy {}: {}",  buffer_name, errno, strerror(errno)));
        }

        close(shm_fd); // file-descriptor is no longer needed. The mapping is retained.
        return first_copy;
}
#else
    [[nodiscard]] void* do_allocate(const std::size_t, std::size_t) override {
        throw std::runtime_error("OS does not provide POSIX interface for mmap(...) and munmao(...)");
        // static_assert(false, "OS does not provide POSIX interface for mmap(...) and munmao(...)");
    }
#endif


#ifdef HAS_POSIX_MAP_INTERFACE
    void  do_deallocate(void* p, std::size_t size, size_t alignment) override {

        if (munmap(p, size) == -1) {
            throw std::runtime_error(fmt::format("double_mapped_memory_resource::do_deallocate(void*, {}, {}) - munmap(..) failed", size, alignment));
        }
    }
#else
    void  do_deallocate(void*, std::size_t, size_t) override { }
#endif

    bool  do_is_equal(const memory_resource& other) const noexcept override { return this == &other; }

public:
    static inline double_mapped_memory_resource* defaultAllocator() {
        static auto instance = double_mapped_memory_resource();
        return &instance;
    }

    template<typename T>
    requires (std::has_single_bit(sizeof(T)))
    static inline std::pmr::polymorphic_allocator<T> allocator()
    {
        return std::pmr::polymorphic_allocator<T>(gr::double_mapped_memory_resource::defaultAllocator());
    }
};



/**
 * @brief circular buffer implementation using double-mapped memory allocations
 * where the first SIZE-ed buffer is mirrored directly its end to mimic wrap-around
 * free bulk memory access. The buffer keeps a list of indices (using 'Sequence')
 * to keep track of which parts can be tread-safely read and/or written
 *
 *                          wrap-around point
 *                                 |
 *                                 v
 *  | buffer segment #1 (original) | buffer segment #2 (copy of #1) |
 *  0                            SIZE                            2*SIZE
 *                      writeIndex
 *                          v
 *  wrap-free write access  |<-  N_1 < SIZE   ->|
 *
 *  readIndex < writeIndex-N_2
 *      v
 *      |<- N_2 < SIZE ->|
 *
 * N.B N_AVAILABLE := (SIZE + writeIndex - readIndex ) % SIZE
 *
 * citation: <find appropriate first and educational reference>
 *
 * This implementation provides single- as well as multi-producer/consumer buffer
 * combinations for thread-safe CPU-to-CPU data transfer (optionally) using either
 * a) the POSIX mmaped(..)/munmapped(..) MMU interface, if available, and/or
 * b) the guaranteed portable standard C/C++ (de-)allocators as a fall-back.
 *
 * for more details see
 */
template <typename T, std::size_t SIZE = std::dynamic_extent, ProducerType producer_type = ProducerType::Single, WaitStrategy WAIT_STRATEGY = SleepingWaitStrategy>
requires (std::has_single_bit(sizeof(T)))
class circular_buffer
{
    using Allocator         = std::pmr::polymorphic_allocator<T>;
    using BufferType        = circular_buffer<T, SIZE, producer_type, WAIT_STRATEGY>;
    using ClaimType         = detail::producer_type_v<SIZE, producer_type, WAIT_STRATEGY>;
    using DependendsType    = std::shared_ptr<std::vector<std::shared_ptr<Sequence>>>;

    struct buffer_impl {
        alignas(kCacheLine) Allocator                   _allocator{};
        alignas(kCacheLine) const bool                  _is_mmap_allocated;
        alignas(kCacheLine) const std::size_t           _size;
        alignas(kCacheLine) std::vector<T, Allocator>   _data;
        alignas(kCacheLine) Sequence                    _cursor;
        alignas(kCacheLine) WAIT_STRATEGY               _wait_strategy = WAIT_STRATEGY();
        alignas(kCacheLine) ClaimType                   _claim_strategy;
        // list of dependent reader indices
        alignas(kCacheLine) DependendsType              _read_indices{ std::make_shared<std::vector<std::shared_ptr<Sequence>>>() };

        buffer_impl() = delete;
        buffer_impl(const std::size_t min_size, Allocator allocator) : _allocator(allocator), _is_mmap_allocated(dynamic_cast<double_mapped_memory_resource *>(_allocator.resource())),
            _size(align_with_page_size(min_size, _is_mmap_allocated)), _data(buffer_size(_size, _is_mmap_allocated), _allocator), _claim_strategy(ClaimType(_cursor, _wait_strategy, _size)) {
        }

#ifdef HAS_POSIX_MAP_INTERFACE
        static std::size_t align_with_page_size(const std::size_t min_size, bool _is_mmap_allocated) {
            return _is_mmap_allocated ? util::round_up(min_size * sizeof(T), static_cast<std::size_t>(getpagesize())) / sizeof(T) : min_size;
        }
#else
        static std::size_t align_with_page_size(const std::size_t min_size, bool) {
            return min_size; // mmap() & getpagesize() not supported for non-POSIX OS
        }
#endif

        static std::size_t buffer_size(const std::size_t size, bool _is_mmap_allocated) {
            // double-mmaped behaviour requires the different size/alloc strategy
            // i.e. the second buffer half may not default-constructed as it's identical to the first one
            // and would result in a double dealloc during the default destruction
            return _is_mmap_allocated ? size : 2 * size;
        }
    };

    template <typename U = T>
    class buffer_writer {
        using BufferTypeLocal = std::shared_ptr<buffer_impl>;

        alignas(kCacheLine) BufferTypeLocal             _buffer; // controls buffer life-cycle, the rest are cache optimisations
        alignas(kCacheLine) bool                        _is_mmap_allocated;
        alignas(kCacheLine) std::size_t                 _size;
        alignas(kCacheLine) std::vector<U, Allocator>*  _data;
        alignas(kCacheLine) ClaimType*                  _claim_strategy;

    public:
        buffer_writer() = delete;
        buffer_writer(std::shared_ptr<buffer_impl> buffer) :
            _buffer(std::move(buffer)), _is_mmap_allocated(_buffer->_is_mmap_allocated),
            _size(_buffer->_size), _data(std::addressof(_buffer->_data)), _claim_strategy(std::addressof(_buffer->_claim_strategy)) { };
        buffer_writer(buffer_writer&& other)
            : _buffer(std::move(other._buffer))
            , _is_mmap_allocated(_buffer->_is_mmap_allocated)
            , _size(_buffer->_size)
            , _data(std::addressof(_buffer->_data))
            , _claim_strategy(std::addressof(_buffer->_claim_strategy)) { };
        buffer_writer& operator=(buffer_writer tmp) {
            std::swap(_buffer, tmp._buffer);
            _is_mmap_allocated = _buffer->_is_mmap_allocated;
            _size = _buffer->_size;
            _data = std::addressof(_buffer->_data);
            _claim_strategy = std::addressof(_buffer->_claim_strategy);

            return *this;
        }

        [[nodiscard]] constexpr BufferType buffer() const noexcept { return circular_buffer(_buffer); };

        [[nodiscard]] constexpr auto get(std::size_t n_slots_to_claim) noexcept -> std::pair<std::span<U>, std::pair<std::size_t, std::int64_t>> {
            try {
                const auto sequence = _claim_strategy->next(*_buffer->_read_indices, n_slots_to_claim); // alt: try_next
                const std::size_t index = (sequence + _size - n_slots_to_claim) % _size;
                return {{ &(*_data)[index], n_slots_to_claim }, {index, sequence - n_slots_to_claim } };
            } catch (const NoCapacityException &) {
                return { { /* empty span */ }, { 0, 0 }};
            }
        }

        constexpr void publish(std::pair<std::size_t, std::int64_t> token, std::size_t n_produced) {
            if (!_is_mmap_allocated) {
                // mirror samples below/above the buffer's wrap-around point
                const std::size_t index = token.first;
                const size_t nFirstHalf = std::min(_size - index, n_produced);
                const size_t nSecondHalf = n_produced  - nFirstHalf;

                auto& data = *_data;
                std::copy(&data[index], &data[index + nFirstHalf], &data[index+ _size]);
                std::copy(&data[_size],  &data[_size + nSecondHalf], &data[0]);
            }
            _claim_strategy->publish(token.second + n_produced); // points at first non-writable index
        }

        template <typename... Args, WriterCallback<U, Args...> Translator>
        constexpr void publish(Translator&& translator, std::size_t n_slots_to_claim = 1, Args&&... args) {
            if (n_slots_to_claim <= 0 || _buffer->_read_indices->empty()) {
                return;
            }
            const auto sequence = _claim_strategy->next(*_buffer->_read_indices, n_slots_to_claim);
            translate_and_publish(std::forward<Translator>(translator), n_slots_to_claim, sequence, std::forward<Args>(args)...);
        } // blocks until elements are available

        template <typename... Args, WriterCallback<U, Args...> Translator>
        constexpr bool try_publish(Translator&& translator, std::size_t n_slots_to_claim = 1, Args&&... args) {
            if (n_slots_to_claim <= 0 || _buffer->_read_indices->empty()) {
                return true;
            }
            try {
                const auto sequence = _claim_strategy->tryNext(*_buffer->_read_indices, n_slots_to_claim);
                translate_and_publish(std::forward<Translator>(translator), n_slots_to_claim, sequence, std::forward<Args>(args)...);
                return true;
            } catch (const NoCapacityException &) {
                return false;
            }
        }

        [[nodiscard]] constexpr std::size_t available() const noexcept {
            return _claim_strategy->getRemainingCapacity(*_buffer->_read_indices);
        }

        private:
        template <typename... Args, WriterCallback<U, Args...> Translator>
        constexpr void translate_and_publish(Translator&& translator, const std::size_t n_slots_to_claim, const std::int64_t publishSequence, const Args&... args) {
            try {
                auto& data = *_data;
                const std::size_t index = (publishSequence + _size - n_slots_to_claim) % _size;
                std::span<U> writable_data(&data[index], n_slots_to_claim);
                if constexpr (std::is_invocable<Translator, std::span<T>&, std::int64_t, Args...>::value) {
                    std::invoke(std::forward<Translator>(translator), std::forward<std::span<T>&>(writable_data), publishSequence - n_slots_to_claim, args...);
                } else {
                    std::invoke(std::forward<Translator>(translator), std::forward<std::span<T>&>(writable_data), args...);
                }

                if (!_is_mmap_allocated) {
                    // mirror samples below/above the buffer's wrap-around point
                    const size_t nFirstHalf = std::min(_size - index, n_slots_to_claim);
                    const size_t nSecondHalf = n_slots_to_claim  - nFirstHalf;

                    std::copy(&data[index], &data[index + nFirstHalf], &data[index+ _size]);
                    std::copy(&data[_size],  &data[_size + nSecondHalf], &data[0]);
                }
                _claim_strategy->publish(publishSequence); // points at first non-writable index
            } catch (const std::exception& e) {
                throw e;
            } catch (...) {
                throw std::runtime_error("circular_buffer::translate_and_publish() - unknown user exception thrown");
            }
        }
    };

    template<typename U = T>
    class buffer_reader
    {
        using BufferTypeLocal = std::shared_ptr<buffer_impl>;

        alignas(kCacheLine) std::shared_ptr<Sequence>   _read_index = std::make_shared<Sequence>();
        alignas(kCacheLine) std::int64_t                _read_index_cached;
        alignas(kCacheLine) BufferTypeLocal             _buffer; // controls buffer life-cycle, the rest are cache optimisations
        alignas(kCacheLine) std::size_t                 _size;
        alignas(kCacheLine) std::vector<U, Allocator>*  _data;

    public:
        buffer_reader() = delete;
        buffer_reader(std::shared_ptr<buffer_impl> buffer) :
            _buffer(buffer), _size(buffer->_size), _data(std::addressof(buffer->_data)) {
            gr::detail::addSequences(_buffer->_read_indices, _buffer->_cursor, {_read_index});
            _read_index_cached = _read_index->value();
        }
        buffer_reader(buffer_reader&& other)
            : _read_index(std::move(other._read_index))
            , _read_index_cached(std::exchange(other._read_index_cached, _read_index->value()))
            , _buffer(other._buffer)
            , _size(_buffer->_size)
            , _data(std::addressof(_buffer->_data)) {
        }
        buffer_reader& operator=(buffer_reader tmp) noexcept {
            std::swap(_read_index, tmp._read_index);
            std::swap(_read_index_cached, tmp._read_index_cached);
            std::swap(_buffer, tmp._buffer);
            _size = _buffer->_size;
            _data = std::addressof(_buffer->_data);
            return *this;
        };
        ~buffer_reader() { gr::detail::removeSequence( _buffer->_read_indices, _read_index); }

        [[nodiscard]] constexpr BufferType buffer() const noexcept { return circular_buffer(_buffer); };

        template <bool strict_check = true>
        [[nodiscard]] constexpr std::span<const U> get(const std::size_t n_requested = 0) const noexcept {
            const auto& data = *_data;
            if constexpr (strict_check) {
                const std::size_t n = n_requested > 0 ? std::min(n_requested, available()) : available();
                return { &data[static_cast<std::uint64_t>(_read_index_cached) % _size], n };
            }
            const std::size_t n = n_requested > 0 ? n_requested : available();
            return { &data[static_cast<std::uint64_t>(_read_index_cached) % _size], n };
        }

        template <bool strict_check = true>
        [[nodiscard]] constexpr bool consume(const std::size_t n_elements = 1) noexcept {
            if constexpr (strict_check) {
                if (n_elements <= 0) {
                    return true;
                }
                if (n_elements > available()) {
                    return false;
                }
            }
            _read_index_cached = _read_index->addAndGet(static_cast<int64_t>(n_elements));
            return true;
        }

        [[nodiscard]] constexpr std::int64_t position() const noexcept { return _read_index_cached; }

        [[nodiscard]] constexpr std::size_t available() const noexcept {
            return _buffer->_cursor.value() - _read_index_cached;
        }
    };

    [[nodiscard]] constexpr static Allocator DefaultAllocator() {
        if constexpr (has_posix_mmap_interface) {
            return double_mapped_memory_resource::allocator<T>();
        } else {
            return Allocator();
        }
    }

    std::shared_ptr<buffer_impl> _shared_buffer_ptr;
    circular_buffer(std::shared_ptr<buffer_impl> shared_buffer_ptr) : _shared_buffer_ptr(shared_buffer_ptr) {}

public:
    circular_buffer() = delete;
    circular_buffer(std::size_t min_size, Allocator allocator = DefaultAllocator())
        : _shared_buffer_ptr(std::make_shared<buffer_impl>(min_size, allocator)) { }
    ~circular_buffer() = default;

    [[nodiscard]] std::size_t       size() const noexcept { return _shared_buffer_ptr->_size; }
    [[nodiscard]] BufferWriter auto new_writer() { return buffer_writer<T>(_shared_buffer_ptr); }
    [[nodiscard]] BufferReader auto new_reader() { return buffer_reader<T>(_shared_buffer_ptr); }

    // implementation specific interface -- not part of public Buffer / production-code API
    [[nodiscard]] auto n_readers()       { return _shared_buffer_ptr->_read_indices->size(); }
    [[nodiscard]] auto claim_strategy()  { return _shared_buffer_ptr->_claim_strategy; }
    [[nodiscard]] auto wait_strategy()   { return _shared_buffer_ptr->_wait_strategy; }
    [[nodiscard]] auto cursor_sequence() { return _shared_buffer_ptr->_cursor; }

};
static_assert(Buffer<circular_buffer<int32_t>>);
// clang-format on

} // namespace gr

#endif // GNURADIO_CIRCULAR_BUFFER_HPP<|MERGE_RESOLUTION|>--- conflicted
+++ resolved
@@ -47,15 +47,9 @@
 }
 #endif
 
-<<<<<<< HEAD
-#include <sequence.hpp> // localinclude
-#include <wait_strategy.hpp> // localinclude
-#include <claim_strategy.hpp> // localinclude
-=======
 #include <claim_strategy.hpp> // localinclude
 #include <wait_strategy.hpp> // localinclude
 #include <sequence.hpp> // localinclude
->>>>>>> 01e180e8
 #include <buffer.hpp> // localinclude
 
 namespace gr {
