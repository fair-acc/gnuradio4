{
	"project": "Graph.hpp",
	"target": "singleheader/Graph.hpp",
	"sources": [
		"./core/include/gnuradio-4.0/Graph.hpp"
	],
	"include_paths": [
		"./core/include/",
		"./blocks/basic/include/",
		"./blocks/filter/include/",
		"./blocks/fourier/include/",
		"./blocks/testing/include/",
		"./algorithm/include",
		"./meta/include",
<<<<<<< HEAD
		"./build/_deps/refl-cpp-src/include"
=======
		"./third_party/magic_enum",
		"./third_party/refl-cpp"
>>>>>>> fa40bf82
	]
}<|MERGE_RESOLUTION|>--- conflicted
+++ resolved
@@ -12,11 +12,7 @@
 		"./blocks/testing/include/",
 		"./algorithm/include",
 		"./meta/include",
-<<<<<<< HEAD
-		"./build/_deps/refl-cpp-src/include"
-=======
 		"./third_party/magic_enum",
 		"./third_party/refl-cpp"
->>>>>>> fa40bf82
 	]
 }